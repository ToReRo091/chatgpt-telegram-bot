--- conflicted
+++ resolved
@@ -10,13 +10,11 @@
 from telegram.ext import CallbackContext, ContextTypes
 
 from usage_tracker import UsageTracker
-<<<<<<< HEAD
+
 from datetime import datetime, timedelta
-db = Database()
-=======
 import datetime
 import Levenshtein
->>>>>>> af510ad4
+
 
 def message_text(message: Message) -> str:
     """
@@ -136,8 +134,7 @@
     logging.error(f'Exception while handling an update: {context.error}')
 
 
-<<<<<<< HEAD
-async def get_date_expiration(user_id):
+async def get_date_expiration(user_id, db):
     """Получаем дату окончания подписки, если она вообще есть"""
     try: date_exp = db.fetch_one("SELECT date_expiration FROM users WHERE user_id = %s", (str(user_id),))
     except: error_handler()
@@ -145,7 +142,7 @@
         return date_exp
     return None
 
-async def get_trial_access(user_id):
+async def get_trial_access(user_id, db):
     trial_access_query = "UPDATE users SET trial_flag = 'Y', date_expiration = %s, date_start = %s, subscription_id = 2 WHERE user_id = %s"
     
     if await get_date_expiration(user_id) is not None:
@@ -161,7 +158,7 @@
         return True
     return False
 
-async def get_subscribe_access(user_id):
+async def get_subscribe_access(user_id, db):
     subscription_access_query = "UPDATE users SET trial_flag = 'Y', date_expiration = %s, date_start = %s, subscription_id = 1 WHERE user_id = %s"
     
     if await get_date_expiration(user_id) is not None:
@@ -184,28 +181,13 @@
         dp = temp_date_exp + timedelta(days=days)
 
     return str(datetime(dp.year, dp.month, dp.day))
-=======
+
 async def is_allowed(db, update: Update, context: CallbackContext, is_inline=False) -> bool:
     """
-    Date Expiration Check
+
     """
     user_id = update.inline_query.from_user.id if is_inline else update.message.from_user.id
     today = datetime.datetime.now()
-    try:
-        date_exp = db.fetch_one("SELECT date_expiration FROM users WHERE user_id = %s", (str(user_id),))
-    except Exception as e:
-        logging.error(f'Database error while performing extraction {e}')
-    if date_exp is not None and date_exp >= today:
-        return True
-    return False
-
-async def is_in_trial(db, update: Update, context: CallbackContext, is_inline=False):
->>>>>>> af510ad4
-
-    """
-    Trial Flag Check
-    """
-<<<<<<< HEAD
     try:
         access_code = await is_in_trial(user_id)
     except:
@@ -235,13 +217,10 @@
     return [False, 2]
     
 
-async def is_in_trial(user_id):
-    """ Проверяем статус пробной подписки(была активирована или нет) """
-    request_on_user = "SELECT trial_flag FROM users WHERE user_id = %s and subscription_id = 2"
-    user_trial = db.fetch_one(request_on_user, (str(user_id), )) 
-    print(user_trial)
-    if user_trial is not None and user_trial == "N":
-=======
+async def is_in_trial(db, update: Update, context: CallbackContext, is_inline=False):
+    """
+    Trial Flag Check
+    """
     user_id = update.inline_query.from_user.id if is_inline else update.message.from_user.id
     request_on_user = "SELECT trial_flag FROM users WHERE user_id = %s"
     try:
@@ -249,9 +228,10 @@
     except Exception as e:
         logging.error(f'Database error while performing extraction {e}')
     if user_trial == "N":
->>>>>>> af510ad4
         return False
     return True
+
+
 
 def frequency_check(config, usage, last_message_time, update: Update, is_inline=False) -> bool:
     """
